--- conflicted
+++ resolved
@@ -1,53 +1,36 @@
 """Reusable flows"""
 
-<<<<<<< HEAD
+import os
 from fastapi import HTTPException
-=======
-import os
->>>>>>> 9bc27419
 from prefect import flow
 from prefect_airbyte.flows import run_connection_sync
 from prefect_airbyte import AirbyteConnection
 from prefect_dbt.cli.commands import DbtCoreOperation
-<<<<<<< HEAD
-from schemas import RunFlow
 from logger import logger
-=======
->>>>>>> 9bc27419
 
 
 @flow
 def run_airbyte_connection_flow(block_name: str):
     """Prefect flow to run airbyte connection"""
-<<<<<<< HEAD
     try:
-        airbyte_connection = AirbyteConnection.load(payload.blockName)
+        airbyte_connection = AirbyteConnection.load(block_name)
         return run_connection_sync(airbyte_connection)
     except Exception as error:
         logger.exception(error)
         raise HTTPException(status_code=400, detail=str(error)) from error
-=======
-    airbyte_connection = AirbyteConnection.load(block_name)
-    return run_connection_sync(airbyte_connection)
->>>>>>> 9bc27419
 
 
 @flow
 def run_dbtcore_flow(block_name: str):
     """Prefect flow to run dbt"""
-<<<<<<< HEAD
     try:
-        dbt_op = DbtCoreOperation.load(payload.blockName)
+        dbt_op = DbtCoreOperation.load(block_name)
+        if os.path.exists(dbt_op.profiles_dir / "profiles.yml"):
+            os.unlink(dbt_op.profiles_dir / "profiles.yml")
         return dbt_op.run()
     except Exception as error:
         logger.exception(error)
         raise HTTPException(status_code=400, detail=str(error)) from error
-=======
-    dbt_op = DbtCoreOperation.load(block_name)
-    if os.path.exists(dbt_op.profiles_dir / "profiles.yml"):
-        os.unlink(dbt_op.profiles_dir / "profiles.yml")
-    return dbt_op.run()
->>>>>>> 9bc27419
 
 
 @flow
